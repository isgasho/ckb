//! Top-level Pool type, methods, and tests
use super::trace::TxTraceMap;
use super::types::{PoolEntry, TxPoolConfig};
use crate::tx_pool::orphan::OrphanPool;
use crate::tx_pool::pending::PendingQueue;
use crate::tx_pool::staging::StagingPool;
use ckb_core::transaction::{OutPoint, ProposalShortId, Transaction};
use ckb_core::Cycle;
use faketime::unix_time_as_millis;
use jsonrpc_types::TxTrace;
use log::trace;
use lru_cache::LruCache;
use numext_fixed_hash::H256;

#[derive(Debug, Clone)]
pub struct TxPool {
    pub(crate) config: TxPoolConfig,
    /// The short id that has not been proposed
    pub(crate) pending: PendingQueue,
    /// Tx pool that finely for commit
    pub(crate) staging: StagingPool,
    /// Orphans in the pool
    pub(crate) orphan: OrphanPool,
    /// cache for conflict transaction
    pub(crate) conflict: LruCache<ProposalShortId, PoolEntry>,
    /// trace record map
    pub(crate) trace: TxTraceMap,
    /// last txs updated timestamp
    pub(crate) last_txs_updated_at: u64,
}

impl TxPool {
    pub fn new(config: TxPoolConfig) -> TxPool {
        let cache_size = config.max_cache_size;
        let trace_size = config.trace.unwrap_or(0);
        let last_txs_updated_at = 0u64;

        TxPool {
            config,
            pending: PendingQueue::new(),
            staging: StagingPool::new(),
            orphan: OrphanPool::new(),
            conflict: LruCache::new(cache_size),
            last_txs_updated_at,
            trace: TxTraceMap::new(trace_size),
        }
    }

    // enqueue_tx inserts a new transaction into the non-verifiable transaction queue.
    pub fn enqueue_tx(&mut self, cycles: Option<Cycle>, tx: Transaction) -> bool {
        self.pending.add_tx(cycles, tx).is_none()
    }

    // trace_tx basically same as enqueue_tx, but additional register a trace.
    pub fn trace_tx(&mut self, tx: Transaction) -> bool {
        if self.config.trace_enable() {
            self.trace
                .add_pending(&tx.hash(), "unknown tx, insert to pending queue");
        }
        self.pending.add_tx(None, tx).is_none()
    }

    pub fn get_tx_traces(&self, hash: &H256) -> Option<&Vec<TxTrace>> {
        self.trace.get(hash)
    }

    pub(crate) fn add_orphan(
        &mut self,
        cycles: Option<Cycle>,
        tx: Transaction,
        unknowns: Vec<OutPoint>,
    ) {
        trace!(target: "tx_pool", "add_orphan {:#x}", &tx.hash());
        if self.config.trace_enable() {
            self.trace.add_orphan(
                &tx.hash(),
                format!("orphan tx, unknown inputs/deps {:?}", unknowns),
            );
        }
        self.orphan.add_tx(cycles, tx, unknowns.into_iter());
    }

    pub(crate) fn add_staging(&mut self, cycles: Cycle, tx: Transaction) {
        trace!(target: "tx_pool", "add_staging {:#x}", tx.hash());
        if self.config.trace_enable() {
            self.trace.staged(&tx.hash(), "tx staged".to_string());
        }
        self.touch_last_txs_updated_at();
        self.staging.add_tx(cycles, tx);
    }

    pub(crate) fn remove_pending_and_conflict(
        &mut self,
        id: &ProposalShortId,
    ) -> Option<PoolEntry> {
        self.pending
            .remove(id)
            .or_else(|| self.conflict.remove(id))
            .map(|entry| {
                if self.config.trace_enable() {
                    self.trace
                        .proposed(&entry.transaction.hash(), format!("{:?} proposed", id));
                }
                entry
            })
    }

    pub(crate) fn capacity(&self) -> usize {
        self.staging.capacity() + self.orphan.capacity()
    }

    pub(crate) fn touch_last_txs_updated_at(&mut self) {
        self.last_txs_updated_at = unix_time_as_millis();
    }

    pub fn staging_txs_iter(&self) -> impl Iterator<Item = &PoolEntry> {
        self.staging.txs_iter()
    }

    pub fn contains_proposal_id(&self, id: &ProposalShortId) -> bool {
        self.pending.contains_key(id)
            || self.conflict.contains_key(id)
            || self.staging.contains_key(id)
            || self.orphan.contains_key(id)
    }

    pub fn get_tx(&self, id: &ProposalShortId) -> Option<Transaction> {
        self.pending
            .get_tx(id)
            .or_else(|| self.staging.get_tx(id))
            .or_else(|| self.orphan.get_tx(id))
            .or_else(|| self.conflict.get(id).map(|e| &e.transaction))
            .cloned()
    }

    //FIXME: use memsize
    pub fn is_full(&self) -> bool {
        self.capacity() > self.config.max_pool_size
    }

<<<<<<< HEAD
=======
    pub(crate) fn remove_committed_txs_from_staging<'a>(
        &mut self,
        txs: impl Iterator<Item = &'a Transaction>,
    ) {
        for tx in txs {
            let hash = tx.hash();
            trace!(target: "tx_pool", "committed {:#x}", hash);
            if self.config.trace_enable() {
                self.trace.committed(&hash, "tx committed".to_string());
            }
            self.staging.remove_committed_tx(tx);
        }
    }

>>>>>>> 14e0fab4
    pub fn remove_expired<'a>(&mut self, ids: impl Iterator<Item = &'a ProposalShortId>) {
        for id in ids {
            if let Some(entries) = self.staging.remove(id) {
                if self.config.trace_enable() {
                    for entry in entries {
                        self.trace
                            .expired(&entry.transaction.hash(), "tx proposal expired".to_string());
                        self.enqueue_tx(entry.cycles, entry.transaction);
                    }
                }
            }
        }
    }
}<|MERGE_RESOLUTION|>--- conflicted
+++ resolved
@@ -138,8 +138,6 @@
         self.capacity() > self.config.max_pool_size
     }
 
-<<<<<<< HEAD
-=======
     pub(crate) fn remove_committed_txs_from_staging<'a>(
         &mut self,
         txs: impl Iterator<Item = &'a Transaction>,
@@ -154,7 +152,6 @@
         }
     }
 
->>>>>>> 14e0fab4
     pub fn remove_expired<'a>(&mut self, ids: impl Iterator<Item = &'a ProposalShortId>) {
         for id in ids {
             if let Some(entries) = self.staging.remove(id) {
